--- conflicted
+++ resolved
@@ -49,11 +49,7 @@
     private fun runAssignmentCfaCheckers(graph: ControlFlowGraph, reporter: DiagnosticReporter) {
         val properties = LocalPropertyCollector.collect(graph)
         if (properties.isEmpty()) return
-<<<<<<< HEAD
-        val data = DataCollector(properties).getData(graph)
-=======
         val data = PropertyInitializationInfoCollector(properties).getData(graph)
->>>>>>> cb627952
         variableAssignmentCheckers.forEach { it.analyze(graph, reporter, data, properties) }
     }
 }